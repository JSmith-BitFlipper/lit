#!/usr/bin/env python

import socket
import json

import pygtk
pygtk.require('2.0')
import gtk

s = socket.socket(socket.AF_INET, socket.SOCK_STREAM)  # global for socket connection

def getBal():
<<<<<<< HEAD
    rpcCmd = {
        "method": "LNRpc.Bal",
        "params": [{
        }]
    }
    rpcCmd.update({"jsonrpc": "2.0", "id": "99"})
    print(json.dumps(rpcCmd))
    s.sendall(json.dumps(rpcCmd))
    r = json.loads(s.recv(8000000))
    print(r)
    return r["result"]["TotalScore"]

def getAdr():
    rpcCmd = {
        "method": "LNRpc.Address",
        "params": [{
            "NumToMake": 0,
        }]
    }
    rpcCmd.update({"jsonrpc": "2.0", "id": "99"})
    print(json.dumps(rpcCmd))
    s.sendall(json.dumps(rpcCmd))
    r = json.loads(s.recv(8000000))
    print(r)
    n = len(r["result"]["PreviousAddresses"]) -1
    return r["result"]["PreviousAddresses"][n]   #[len(r["result"]["PreviousAddresses"]-1)]
	
def prSend(adr, amt):
    rpcCmd = {
        "method": "LNRpc.Send",
        "params": [{"DestAddrs": [adr,],"Amts": [amt,]}]
    }
    rpcCmd.update({"jsonrpc": "2.0", "id": "99"})
    print(json.dumps(rpcCmd))
    s.sendall(json.dumps(rpcCmd))
    r = json.loads(s.recv(8000000))
    print(r)
    if r["error"] != None:
        return "send error: " + r["error"]
    return "Sent. TXID: " + r["result"]["Txids"][0]
=======
	rpcCmd = {
		   "method": "LitRPC.Bal",
		   "params": [{
	   }]
	}
	rpcCmd.update({"jsonrpc": "2.0", "id": "93"})
	print(json.dumps(rpcCmd))
	s.sendall(json.dumps(rpcCmd))
	r = json.loads(s.recv(8000000))
	print(r)
	return r["result"]["TotalScore"]

def getAdr():
	rpcCmd = {
		   "method": "LitRPC.Address",
		   "params": [{
	   "NumToMake": 0,
	   }]
	}
	rpcCmd.update({"jsonrpc": "2.0", "id": "94"})
	print(json.dumps(rpcCmd))
	s.sendall(json.dumps(rpcCmd))
	r = json.loads(s.recv(8000000))
	print(r)
	n = len(r["result"]["PreviousAddresses"]) -1
	return r["result"]["PreviousAddresses"][n]   #[len(r["result"]["PreviousAddresses"]-1)]
	
def prSend(adr, amt):
	rpcCmd = {
		   "method": "LitRPC.Send",
		   "params": [{"DestAddrs": [adr,],"Amts": [amt,]}]
	}
	rpcCmd.update({"jsonrpc": "2.0", "id": "95"})
	print(json.dumps(rpcCmd))
	s.sendall(json.dumps(rpcCmd))
	r = json.loads(s.recv(8000000))
	print(r)
	if r["error"] != None:
		return "send error: " + r["error"]
	return "Sent. TXID: " + r["result"]["Txids"][0]
>>>>>>> 470c63a8
	
class lndrpcui:
    def dialogg(self, widget, adrWidget, amtWidget):
        txid = prSend(adrWidget.get_text(), amtWidget.get_value_as_int())
        d = gtk.MessageDialog(type=gtk.MESSAGE_INFO,  buttons=gtk.BUTTONS_OK,message_format=txid)
        d.run()
        d.destroy()
		
<<<<<<< HEAD
    def gBal(self, widget, balWidget, rcvadrWidget):
        bal = getBal()
        balWidget.set_text("Balance: " + "{:,}".format(bal) + " (" + str(bal/100000000.0) + "BTC)")
        adr = getAdr()
        rcvadrWidget.set_text(adr)

    def __init__(self):

        window = gtk.Window(gtk.WINDOW_TOPLEVEL)
        self.window = window
        window.connect("destroy", lambda w: gtk.main_quit())
        window.set_title("lndrpcui")

        main_vbox = gtk.VBox(False, 5)
        main_vbox.set_border_width(10)
        window.add(main_vbox)
        
        rcvFrame = gtk.Frame("Receive Address")
        main_vbox.pack_start(rcvFrame, True, False, 0)
=======
	def gBal(self, widget, balWidget, rcvadrWidget):
		bal = getBal()
		balWidget.set_text("Balance: " + "{:,}".format(bal) + " (" + str(bal/100000000.0) + "BTC)")
		adr = getAdr()
		rcvadrWidget.set_text(adr)

	def __init__(self):

		window = gtk.Window(gtk.WINDOW_TOPLEVEL)
		self.window = window
		window.connect("destroy", lambda w: gtk.main_quit())
		window.set_title("lit-gtk")
>>>>>>> 470c63a8

#~ recvHbox
        rcvhbox = gtk.HBox(False, 0)
        rcvhbox.set_border_width(5)
        rcvFrame.add(rcvhbox)
        rcvLabel = gtk.Label("receive address here")
        rcvLabel.set_selectable(True)
        rcvhbox.pack_start(rcvLabel, False, False, 5)
		
        balFrame = gtk.Frame("balance")
        main_vbox.pack_start(balFrame, True, False, 0)

#~ balHbox
        balhbox = gtk.HBox(False, 0)
        balhbox.set_border_width(5)
        balFrame.add(balhbox)
        balLabel = gtk.Label("balance here")
        refreshButton = gtk.Button("Refresh")
        refreshButton.connect("clicked", self.gBal, balLabel, rcvLabel)
        balhbox.pack_start(refreshButton,  False, False, 5)
        balhbox.pack_end(balLabel,  False, False, 5)

#~ adr / amt vbox
        frame = gtk.Frame("send coins (satoshis)")
        main_vbox.pack_start(frame, True, False, 0)
        
        vbox = gtk.VBox(False, 0)
        vbox.set_border_width(5)
        frame.add(vbox)
		
#~ adr / amt hbox 
        hbox = gtk.HBox(False, 0)
        vbox.pack_start(hbox, False, False, 5)
        
        sendButton = gtk.Button("Send")
        vbox.pack_start(sendButton, False, False, 5)

#~ adrVbox
        adrVbox = gtk.VBox(False, 0)
        hbox.pack_start(adrVbox, True, True, 5)
        adrLabel = gtk.Label("send to address")
        adrLabel.set_alignment(0, 1)
	  
        adrVbox.pack_start(adrLabel, False, False, 0)
		
        adrEntry = gtk.Entry(50)
        adrEntry.set_size_request(500, -1)
        adrVbox.pack_start(adrEntry, True, True, 0)       

#~ amtVbox     
        amtVbox = gtk.VBox(False, 0)
        hbox.pack_start(amtVbox, False, False, 5)

        label = gtk.Label("amount")
        label.set_alignment(0, 1)
        amtVbox.pack_start(label, False, False, 0)
		
        adj = gtk.Adjustment(0, 1000000, 100000000.0, 1.0)
        sendamtSpinner = gtk.SpinButton(adj, 1.0, 0)
        sendamtSpinner.set_wrap(False)
        #~ sendamtSpinner.set_size_request(100, -1)
        amtVbox.pack_start(sendamtSpinner, False, False, 0)
 
        #~ sendButton.connect("clicked", lambda w: prSend(adrEntry, sendamtSpinner))
        sendButton.connect("clicked", self.dialogg, adrEntry, sendamtSpinner)
  
        quitButton = gtk.Button("Quit")
        quitButton.connect("clicked", lambda w: gtk.main_quit())
        buttonBox = gtk.HBox(False, 0)
        buttonBox.pack_start(quitButton, False, False, 5)        
        main_vbox.pack_start(buttonBox, False, False, 5)
		
        window.show_all()

def main():
<<<<<<< HEAD
    s.connect(("127.0.0.1", 1234))
    gtk.main()
    return 0
=======
	s.connect(("127.0.0.1", 9750))
	gtk.main()
	return 0
>>>>>>> 470c63a8

if __name__ == "__main__":
    lndrpcui()
    main()<|MERGE_RESOLUTION|>--- conflicted
+++ resolved
@@ -10,48 +10,6 @@
 s = socket.socket(socket.AF_INET, socket.SOCK_STREAM)  # global for socket connection
 
 def getBal():
-<<<<<<< HEAD
-    rpcCmd = {
-        "method": "LNRpc.Bal",
-        "params": [{
-        }]
-    }
-    rpcCmd.update({"jsonrpc": "2.0", "id": "99"})
-    print(json.dumps(rpcCmd))
-    s.sendall(json.dumps(rpcCmd))
-    r = json.loads(s.recv(8000000))
-    print(r)
-    return r["result"]["TotalScore"]
-
-def getAdr():
-    rpcCmd = {
-        "method": "LNRpc.Address",
-        "params": [{
-            "NumToMake": 0,
-        }]
-    }
-    rpcCmd.update({"jsonrpc": "2.0", "id": "99"})
-    print(json.dumps(rpcCmd))
-    s.sendall(json.dumps(rpcCmd))
-    r = json.loads(s.recv(8000000))
-    print(r)
-    n = len(r["result"]["PreviousAddresses"]) -1
-    return r["result"]["PreviousAddresses"][n]   #[len(r["result"]["PreviousAddresses"]-1)]
-	
-def prSend(adr, amt):
-    rpcCmd = {
-        "method": "LNRpc.Send",
-        "params": [{"DestAddrs": [adr,],"Amts": [amt,]}]
-    }
-    rpcCmd.update({"jsonrpc": "2.0", "id": "99"})
-    print(json.dumps(rpcCmd))
-    s.sendall(json.dumps(rpcCmd))
-    r = json.loads(s.recv(8000000))
-    print(r)
-    if r["error"] != None:
-        return "send error: " + r["error"]
-    return "Sent. TXID: " + r["result"]["Txids"][0]
-=======
 	rpcCmd = {
 		   "method": "LitRPC.Bal",
 		   "params": [{
@@ -92,36 +50,17 @@
 	if r["error"] != None:
 		return "send error: " + r["error"]
 	return "Sent. TXID: " + r["result"]["Txids"][0]
->>>>>>> 470c63a8
 	
+
 class lndrpcui:
-    def dialogg(self, widget, adrWidget, amtWidget):
-        txid = prSend(adrWidget.get_text(), amtWidget.get_value_as_int())
-        d = gtk.MessageDialog(type=gtk.MESSAGE_INFO,  buttons=gtk.BUTTONS_OK,message_format=txid)
-        d.run()
-        d.destroy()
+
+	def dialogg(self, widget, adrWidget, amtWidget):
+		txid = prSend(adrWidget.get_text(), amtWidget.get_value_as_int())
+		d = gtk.MessageDialog(
+			type=gtk.MESSAGE_INFO,  buttons=gtk.BUTTONS_OK,message_format=txid)
+		d.run()
+		d.destroy()
 		
-<<<<<<< HEAD
-    def gBal(self, widget, balWidget, rcvadrWidget):
-        bal = getBal()
-        balWidget.set_text("Balance: " + "{:,}".format(bal) + " (" + str(bal/100000000.0) + "BTC)")
-        adr = getAdr()
-        rcvadrWidget.set_text(adr)
-
-    def __init__(self):
-
-        window = gtk.Window(gtk.WINDOW_TOPLEVEL)
-        self.window = window
-        window.connect("destroy", lambda w: gtk.main_quit())
-        window.set_title("lndrpcui")
-
-        main_vbox = gtk.VBox(False, 5)
-        main_vbox.set_border_width(10)
-        window.add(main_vbox)
-        
-        rcvFrame = gtk.Frame("Receive Address")
-        main_vbox.pack_start(rcvFrame, True, False, 0)
-=======
 	def gBal(self, widget, balWidget, rcvadrWidget):
 		bal = getBal()
 		balWidget.set_text("Balance: " + "{:,}".format(bal) + " (" + str(bal/100000000.0) + "BTC)")
@@ -134,92 +73,93 @@
 		self.window = window
 		window.connect("destroy", lambda w: gtk.main_quit())
 		window.set_title("lit-gtk")
->>>>>>> 470c63a8
 
+		main_vbox = gtk.VBox(False, 5)
+		main_vbox.set_border_width(10)
+		window.add(main_vbox)
+
+		rcvFrame = gtk.Frame("Receive Address")
+		main_vbox.pack_start(rcvFrame, True, False, 0)
 #~ recvHbox
-        rcvhbox = gtk.HBox(False, 0)
-        rcvhbox.set_border_width(5)
-        rcvFrame.add(rcvhbox)
-        rcvLabel = gtk.Label("receive address here")
-        rcvLabel.set_selectable(True)
-        rcvhbox.pack_start(rcvLabel, False, False, 5)
+		rcvhbox = gtk.HBox(False, 0)
+		rcvhbox.set_border_width(5)
+		rcvFrame.add(rcvhbox)
+		rcvLabel = gtk.Label("receive address here")
+		rcvLabel.set_selectable(True)
+		rcvhbox.pack_start(rcvLabel, False, False, 5)
 		
-        balFrame = gtk.Frame("balance")
-        main_vbox.pack_start(balFrame, True, False, 0)
-
+		balFrame = gtk.Frame("balance")
+		main_vbox.pack_start(balFrame, True, False, 0)
 #~ balHbox
-        balhbox = gtk.HBox(False, 0)
-        balhbox.set_border_width(5)
-        balFrame.add(balhbox)
-        balLabel = gtk.Label("balance here")
-        refreshButton = gtk.Button("Refresh")
-        refreshButton.connect("clicked", self.gBal, balLabel, rcvLabel)
-        balhbox.pack_start(refreshButton,  False, False, 5)
-        balhbox.pack_end(balLabel,  False, False, 5)
+		balhbox = gtk.HBox(False, 0)
+		balhbox.set_border_width(5)
+		balFrame.add(balhbox)
+		balLabel = gtk.Label("balance here")
+		refreshButton = gtk.Button("Refresh")
+		refreshButton.connect("clicked", self.gBal, balLabel, rcvLabel)
+		balhbox.pack_start(refreshButton,  False, False, 5)
+		balhbox.pack_end(balLabel,  False, False, 5)
 
 #~ adr / amt vbox
-        frame = gtk.Frame("send coins (satoshis)")
-        main_vbox.pack_start(frame, True, False, 0)
-        
-        vbox = gtk.VBox(False, 0)
-        vbox.set_border_width(5)
-        frame.add(vbox)
+		frame = gtk.Frame("send coins (satoshis)")
+		main_vbox.pack_start(frame, True, False, 0)
+
+		vbox = gtk.VBox(False, 0)
+		vbox.set_border_width(5)
+		frame.add(vbox)
 		
-#~ adr / amt hbox 
-        hbox = gtk.HBox(False, 0)
-        vbox.pack_start(hbox, False, False, 5)
-        
-        sendButton = gtk.Button("Send")
-        vbox.pack_start(sendButton, False, False, 5)
+ #~ adr / amt hbox 
+		hbox = gtk.HBox(False, 0)
+		vbox.pack_start(hbox, False, False, 5)
+		
+		sendButton = gtk.Button("Send")
+		vbox.pack_start(sendButton, False, False, 5)
+#~ adrVbox
+		adrVbox = gtk.VBox(False, 0)
+		hbox.pack_start(adrVbox, True, True, 5)
+		adrLabel = gtk.Label("send to address")
+		adrLabel.set_alignment(0, 1)
+	  
+		adrVbox.pack_start(adrLabel, False, False, 0)
+		
+		adrEntry = gtk.Entry(50)
+		adrEntry.set_size_request(500, -1)
+		adrVbox.pack_start(adrEntry, True, True, 0)       
+#~ amtVbox     
+		amtVbox = gtk.VBox(False, 0)
+		hbox.pack_start(amtVbox, False, False, 5)
 
-#~ adrVbox
-        adrVbox = gtk.VBox(False, 0)
-        hbox.pack_start(adrVbox, True, True, 5)
-        adrLabel = gtk.Label("send to address")
-        adrLabel.set_alignment(0, 1)
-	  
-        adrVbox.pack_start(adrLabel, False, False, 0)
+		label = gtk.Label("amount")
+		label.set_alignment(0, 1)
+		amtVbox.pack_start(label, False, False, 0)
 		
-        adrEntry = gtk.Entry(50)
-        adrEntry.set_size_request(500, -1)
-        adrVbox.pack_start(adrEntry, True, True, 0)       
+		adj = gtk.Adjustment(0, 1000000, 100000000.0, 1.0)
+		sendamtSpinner = gtk.SpinButton(adj, 1.0, 0)
+		sendamtSpinner.set_wrap(False)
+		#~ sendamtSpinner.set_size_request(100, -1)
+		amtVbox.pack_start(sendamtSpinner, False, False, 0)
+ 
 
-#~ amtVbox     
-        amtVbox = gtk.VBox(False, 0)
-        hbox.pack_start(amtVbox, False, False, 5)
+		#~ sendButton.connect("clicked", lambda w: prSend(adrEntry, sendamtSpinner))
+		sendButton.connect("clicked", self.dialogg, adrEntry, sendamtSpinner)
 
-        label = gtk.Label("amount")
-        label.set_alignment(0, 1)
-        amtVbox.pack_start(label, False, False, 0)
+  
+  
+		quitButton = gtk.Button("Quit")
+		quitButton.connect("clicked", lambda w: gtk.main_quit())
+		buttonBox = gtk.HBox(False, 0)
+		buttonBox.pack_start(quitButton, False, False, 5)        
+		main_vbox.pack_start(buttonBox, False, False, 5)
 		
-        adj = gtk.Adjustment(0, 1000000, 100000000.0, 1.0)
-        sendamtSpinner = gtk.SpinButton(adj, 1.0, 0)
-        sendamtSpinner.set_wrap(False)
-        #~ sendamtSpinner.set_size_request(100, -1)
-        amtVbox.pack_start(sendamtSpinner, False, False, 0)
- 
-        #~ sendButton.connect("clicked", lambda w: prSend(adrEntry, sendamtSpinner))
-        sendButton.connect("clicked", self.dialogg, adrEntry, sendamtSpinner)
-  
-        quitButton = gtk.Button("Quit")
-        quitButton.connect("clicked", lambda w: gtk.main_quit())
-        buttonBox = gtk.HBox(False, 0)
-        buttonBox.pack_start(quitButton, False, False, 5)        
-        main_vbox.pack_start(buttonBox, False, False, 5)
+
 		
-        window.show_all()
+		window.show_all()
 
 def main():
-<<<<<<< HEAD
-    s.connect(("127.0.0.1", 1234))
-    gtk.main()
-    return 0
-=======
 	s.connect(("127.0.0.1", 9750))
 	gtk.main()
 	return 0
->>>>>>> 470c63a8
 
 if __name__ == "__main__":
-    lndrpcui()
-    main()+	lndrpcui()
+	main()